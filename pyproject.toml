[tool.poetry]
name = "tellor-disputables"
<<<<<<< HEAD
version = "1.1.0"
=======
version = "1.2.5"
>>>>>>> f5333ab0
description = "dashboard & text alerts for disputable values reported to Tellor oracles"
authors = ["tallywiesenberg <info@tellor.io>"]
license = "MIT"
packages = [{ include = "tellor_disputables", from = "src" }]

[tool.poetry.dependencies]
python = ">=3.9,<3.11"
twilio = "^7.7.0"
web3 = "^5.27.0"
pandas = "^1.4.1"
tabulate = "^0.8.9"
pytest-asyncio = "^0.19.0"
telliot-feeds = "^0.1.6"
click = "^8.1.3"
pydantic = "^1.10.2"
python-box = "^7.0.1"

[tool.poetry.dev-dependencies]
pytest = "^7.1.0"
black = "^22.3.0"
pre-commit = "^2.17.0"
mypy = "^0.942"
types-python-dateutil = "^2.8.10"
types-PyYAML = "*"

[build-system]
requires = ["poetry-core>=1.0.0"]
build-backend = "poetry.core.masonry.api"

[tool.poetry.scripts]
cli = "tellor_disputables.cli:main"
data = "tellor_disputables.data:main"

[tool.pytest.ini_options]
pythonpath = ["src"]<|MERGE_RESOLUTION|>--- conflicted
+++ resolved
@@ -1,10 +1,6 @@
 [tool.poetry]
 name = "tellor-disputables"
-<<<<<<< HEAD
-version = "1.1.0"
-=======
 version = "1.2.5"
->>>>>>> f5333ab0
 description = "dashboard & text alerts for disputable values reported to Tellor oracles"
 authors = ["tallywiesenberg <info@tellor.io>"]
 license = "MIT"
