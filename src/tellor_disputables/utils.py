--- conflicted
+++ resolved
@@ -70,7 +70,6 @@
         _ = os.system("clear")
 
 
-<<<<<<< HEAD
 def select_account(cfg: TelliotConfig, account: str):
         accounts = check_accounts(cfg, account)
         click.echo(f"Your account name: {accounts[0].name if accounts else None}")
@@ -81,7 +80,7 @@
             click.echo("Missing an account to send disputes. Running alerts only!")
 
         return new_account
-=======
+
 def get_logger(name: str) -> logging.Logger:
     """DVM logger
 
@@ -96,5 +95,4 @@
     logger = logging.getLogger(name)
     logger.addHandler(fh)
     logger.setLevel(logging.DEBUG)
-    return logger
->>>>>>> f5333ab0
+    return logger