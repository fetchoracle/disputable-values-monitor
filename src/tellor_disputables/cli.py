--- conflicted
+++ resolved
@@ -8,11 +8,7 @@
 from hexbytes import HexBytes
 from telliot_core.apps.telliot_config import TelliotConfig
 from telliot_core.cli.utils import async_run
-<<<<<<< HEAD
-=======
-from telliot_feeds.cli.utils import build_feed_from_input
 from telliot_feeds.feeds.eth_usd_feed import eth_usd_median_feed
->>>>>>> e3da2e93
 
 from tellor_disputables import WAIT_PERIOD
 from tellor_disputables.alerts import alert
@@ -77,7 +73,6 @@
         event_lists = await get_events(
             cfg=cfg,
             contract_name="tellor360-oracle",
-<<<<<<< HEAD
             topics=[Topics.NEW_REPORT],
             wait=wait,
         )
@@ -85,9 +80,6 @@
             cfg=cfg,
             contract_name="tellorflex-oracle",
             topics=[Topics.NEW_REPORT],
-=======
-            topics=[Topics.NEW_REPORT] if query_id is None else [Topics.NEW_REPORT, f"0x{query_id}"],
->>>>>>> e3da2e93
             wait=wait,
         )
         tellor360_events = await chain_events(
