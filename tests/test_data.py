--- conflicted
+++ resolved
@@ -26,11 +26,8 @@
 from tellor_disputables.data import get_contract, get_contract_info
 from tellor_disputables.data import get_events
 from tellor_disputables.data import get_query_from_data
-<<<<<<< HEAD
-=======
 from tellor_disputables.data import is_disputable
 from tellor_disputables.data import log_loop
->>>>>>> 18d56547
 from tellor_disputables.data import NewReport
 from tellor_disputables.data import parse_new_report_event
 from tellor_disputables.data import Metrics
@@ -228,7 +225,6 @@
     assert Web3.toChecksumAddress(new_report.value) == "0xD9157453E2668B2fc45b7A803D3FEF3642430cC0"
     assert "VERY IMPORTANT DATA SUBMISSION" in new_report.status_str
 
-<<<<<<< HEAD
 def test_safety_checks_in_constructor(caplog):
     """test safe value checks in constructor"""
 
@@ -429,25 +425,4 @@
         with mock.patch("tellor_disputables.data.general_fetch_new_datapoint", return_value=(telliot_val, None)):
             new_report = await parse_new_report_event(cfg, log, monitored_feeds)
 
-        assert not new_report
-=======
-
-@pytest.mark.asyncio
-async def test_log_loop(caplog):
-    """test raised exceptions in log loop"""
-
-    http_error = HTTPError("429 Client Error: Too Many Requests for url:")
-
-    cfg = TelliotConfig()
-    cfg.main.chain_id = 941
-    cfg.get_endpoint().connect()
-    w3 = cfg.get_endpoint().web3
-    addr = "0xD9157453E2668B2fc45b7A803D3FEF3642430cC0"
-    topics = []
-    wait = 0
-
-    with mock.patch("web3.eth.Eth.get_logs", side_effect=[http_error]):
-        await log_loop(w3, addr, topics, wait)
-
-    assert "Too many requests" in caplog.text
->>>>>>> 18d56547
+        assert not new_report