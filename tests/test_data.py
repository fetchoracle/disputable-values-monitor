"""Tests for getting & parsing NewReport events."""
import logging
import os
import time
from unittest.mock import patch

import pytest
from dotenv import load_dotenv
from hexbytes import HexBytes
from telliot_core.apps.telliot_config import TelliotConfig
from telliot_core.model.endpoints import RPCEndpoint
from telliot_feeds.dtypes.value_type import ValueType
from telliot_feeds.feeds.btc_usd_feed import btc_usd_median_feed
from telliot_feeds.feeds.eth_usd_feed import eth_usd_median_feed
from telliot_feeds.queries.abi_query import AbiQuery
from telliot_feeds.queries.price.spot_price import SpotPrice
from web3 import Web3
from web3.datastructures import AttributeDict

from tellor_disputables.data import get_contract_info
from tellor_disputables.data import get_events
from tellor_disputables.data import get_query_from_data
from tellor_disputables.data import NewReport
from tellor_disputables.data import parse_new_report_event
from tellor_disputables.disputer import Metrics
from tellor_disputables.disputer import MonitoredFeed
from tellor_disputables.disputer import Threshold

load_dotenv()


@pytest.fixture
def log():
    return AttributeDict(
        {
            "address": "0xB3B662644F8d3138df63D2F43068ea621e2981f9",
            "topics": [
                HexBytes("0x48e9e2c732ba278de6ac88a3a57a5c5ba13d3d8370e709b3b98333a57876ca95"),
                HexBytes("0x83a7f3d48786ac2667503a61e8c415438ed2922eb86a2906e4ee66d9a2ce4992"),
                HexBytes("0x000000000000000000000000000000000000000000000000000000006387ddcf"),
                HexBytes("0x0000000000000000000000000021053b73a20cb418d0458f543ac3e46d24137e"),
            ],
            "data": "0x000000000000000000000000000000000000000000000000000000000000006000000000000000000000000000000000000000000000000000000000000009e800000000000000000000000000000000000000000000000000000000000000a000000000000000000000000000000000000000000000000000000000000000200000000000000000000000000000000000000000000000461f0eabb0b7870000000000000000000000000000000000000000000000000000000000000000016000000000000000000000000000000000000000000000000000000000000000400000000000000000000000000000000000000000000000000000000000000080000000000000000000000000000000000000000000000000000000000000000953706f745072696365000000000000000000000000000000000000000000000000000000000000000000000000000000000000000000000000000000000000c0000000000000000000000000000000000000000000000000000000000000004000000000000000000000000000000000000000000000000000000000000000800000000000000000000000000000000000000000000000000000000000000003657468000000000000000000000000000000000000000000000000000000000000000000000000000000000000000000000000000000000000000000000000037573640000000000000000000000000000000000000000000000000000000000",  # noqa: E501
            "blockNumber": 16085880,
            "transactionHash": HexBytes("0xbf71154020b6e96c6c5db54ab97c40db3b73cf80ddda235b5204cf6d63ef5da7"),
            "transactionIndex": 16,
            "blockHash": HexBytes("0xcf720f24b1793eb4d58c6137535e6512b7e62794d1ef4db61eff9dc7c67ef03b"),
            "logIndex": 63,
            "removed": False,
        }
    )


def test_get_query_from_data():
    query_data = (
        b"\x00\x00\x00\x00\x00\x00\x00\x00\x00\x00\x00\x00\x00\x00\x00\x00"
        b"\x00\x00\x00\x00\x00\x00\x00\x00\x00\x00\x00\x00\x00\x00\x00@\x00"
        b"\x00\x00\x00\x00\x00\x00\x00\x00\x00\x00\x00\x00\x00\x00\x00\x00"
        b"\x00\x00\x00\x00\x00\x00\x00\x00\x00\x00\x00\x00\x00\x00\x80\x00"
        b"\x00\x00\x00\x00\x00\x00\x00\x00\x00\x00\x00\x00\x00\x00\x00\x00"
        b"\x00\x00\x00\x00\x00\x00\x00\x00\x00\x00\x00\x00\x00\x00\tSpotPrice"
        b"\x00\x00\x00\x00\x00\x00\x00\x00\x00\x00\x00\x00\x00\x00\x00\x00"
        b"\x00\x00\x00\x00\x00\x00\x00\x00\x00\x00\x00\x00\x00\x00\x00\x00"
        b"\x00\x00\x00\x00\x00\x00\x00\x00\x00\x00\x00\x00\x00\x00\x00\x00"
        b"\x00\x00\x00\x00\x00\x00\xc0\x00\x00\x00\x00\x00\x00\x00\x00\x00"
        b"\x00\x00\x00\x00\x00\x00\x00\x00\x00\x00\x00\x00\x00\x00\x00\x00"
        b"\x00\x00\x00\x00\x00\x00@\x00\x00\x00\x00\x00\x00\x00\x00\x00\x00"
        b"\x00\x00\x00\x00\x00\x00\x00\x00\x00\x00\x00\x00\x00\x00\x00\x00"
        b"\x00\x00\x00\x00\x00\x80\x00\x00\x00\x00\x00\x00\x00\x00\x00\x00"
        b"\x00\x00\x00\x00\x00\x00\x00\x00\x00\x00\x00\x00\x00\x00\x00\x00"
        b"\x00\x00\x00\x00\x00\x03ohm\x00\x00\x00\x00\x00\x00\x00\x00\x00"
        b"\x00\x00\x00\x00\x00\x00\x00\x00\x00\x00\x00\x00\x00\x00\x00\x00"
        b"\x00\x00\x00\x00\x00\x00\x00\x00\x00\x00\x00\x00\x00\x00\x00\x00"
        b"\x00\x00\x00\x00\x00\x00\x00\x00\x00\x00\x00\x00\x00\x00\x00\x00"
        b"\x00\x00\x00\x03eth\x00\x00\x00\x00\x00\x00\x00\x00\x00\x00\x00"
        b"\x00\x00\x00\x00\x00\x00\x00\x00\x00\x00\x00\x00\x00\x00\x00\x00\x00\x00"
    )
    q = get_query_from_data(query_data)

    assert isinstance(q, SpotPrice)
    assert q.asset == "ohm"
    assert q.currency == "eth"


@pytest.mark.asyncio
async def test_parse_new_report_event(log):

    threshold = Threshold(Metrics.Percentage, 0.50)
    monitored_feed = MonitoredFeed(eth_usd_median_feed, threshold)

    cfg = TelliotConfig()
    cfg.main.chain_id = 5

    for endpoint in cfg.endpoints.find(chain_id=5):
        cfg.endpoints.endpoints.remove(endpoint)

    endpoint = RPCEndpoint(5, "Goerli", "Infura", os.getenv("NODE_URL"), "etherscan.io")
    cfg.endpoints.endpoints.append(endpoint)
<<<<<<< HEAD
=======
    new_report = await parse_new_report_event(cfg, log, monitored_feed)
>>>>>>> e3da2e93

    # NON-DISPUTABLE EVENT
    new_report = await parse_new_report_event(cfg, 0.50, log)

    assert new_report

    assert new_report.chain_id == 5
    assert new_report.tx_hash == log.transactionHash.hex()
    assert "etherscan" in new_report.link
    assert not new_report.disputable

    # DISPUTABLE EVENT
    with patch("tellor_disputables.data.general_fetch_new_datapoint", return_value=(0.000001, time.time())):
        new_report = await parse_new_report_event(cfg, 0.50, log)

        assert new_report.disputable

    cfg.endpoints.endpoints.remove(endpoint)


@pytest.mark.asyncio
async def test_get_events():

    cfg = TelliotConfig()

    events = await get_events(cfg, "tellor360-oracle", [], 7)

    assert len(events) > 0


def test_get_contract_info():

    addr, abi = get_contract_info(5, "tellor360")

    assert addr
    assert addr == "0xD9157453E2668B2fc45b7A803D3FEF3642430cC0"  # tellor 360 address
    assert abi

    addr, abi = get_contract_info(1234567, "tellor")
    assert not addr
    assert not abi


@pytest.mark.asyncio
async def test_feed_filter(caplog, log):
    """test that, if the user wants to monitor only one feed, all other feeds are ignored and skipped"""

    caplog.set_level(logging.INFO)

    cfg = TelliotConfig()
    cfg.main.chain_id = 1

    for endpoint in cfg.endpoints.find(chain_id=1):
        cfg.endpoints.endpoints.remove(endpoint)

    endpoint = RPCEndpoint(1, "Goerli", "Infura", os.getenv("MAINNET_URL"), "etherscan.io")
    cfg.endpoints.endpoints.append(endpoint)

    # we are monitoring a different feed
    monitored_feed = MonitoredFeed(btc_usd_median_feed, Threshold(Metrics.Percentage, 0.50))
    # try to parse it
    res = await parse_new_report_event(cfg, monitored_feed=monitored_feed, log=log)

    # parser should return None
    assert not res
    assert "skipping undesired NewReport event" in caplog.text

    cfg.endpoints.endpoints.remove(endpoint)


@pytest.mark.asyncio
async def test_parse_oracle_address_submission():

    update_oracle_address_query_id = "0xcf0c5863be1cf3b948a9ff43290f931399765d051a60c3b23a4e098148b1f707"

    log = AttributeDict(
        {
            "address": "0xD9157453E2668B2fc45b7A803D3FEF3642430cC0",
            "topics": [
                HexBytes("0x48e9e2c732ba278de6ac88a3a57a5c5ba13d3d8370e709b3b98333a57876ca95"),
                HexBytes(update_oracle_address_query_id),
                HexBytes("0x0000000000000000000000000000000000000000000000000000000063caf0f7"),
                HexBytes("0x00000000000000000000000050a86759d495ecfa7c301071d6b0bdd4bd664ab0"),
            ],
            "data": "0x0000000000000000000000000000000000000000000000000000000000000060000000000000000000000000000000000000000000000000000000000000000000000000000000000000000000000000000000000000000000000000000000a00000000000000000000000000000000000000000000000000000000000000020000000000000000000000000d9157453e2668b2fc45b7a803d3fef3642430cc000000000000000000000000000000000000000000000000000000000000000e000000000000000000000000000000000000000000000000000000000000000400000000000000000000000000000000000000000000000000000000000000080000000000000000000000000000000000000000000000000000000000000001354656c6c6f724f7261636c654164647265737300000000000000000000000000000000000000000000000000000000000000000000000000000000000000004000000000000000000000000000000000000000000000000000000000000000200000000000000000000000000000000000000000000000000000000000000000",  # noqa: E501
            "blockNumber": 16450223,
            "transactionHash": HexBytes("0xa5cac44128bbe2c195ed9dbc2412e8fb2e97b960a9aeb49c2ac111d35603579a"),
            "transactionIndex": 16,
            "blockHash": HexBytes("0xcf720f24b1793eb4d58c6137535e6512b7e62794d1ef4db61eff9dc7c67ef03b"),
            "logIndex": 63,
            "removed": False,
        }
    )

    class TellorOracleAddress(AbiQuery):

        query_id: str = update_oracle_address_query_id

        @property
        def value_type(self) -> ValueType:
            """Data type returned for a TellorOracleAddress query.

            - `address`: the address of the Tellor oracle
            - `packed`: false
            """

            return ValueType(abi_type="address", packed=False)

    cfg = TelliotConfig()
    cfg.main.chain_id = 1

    for endpoint in cfg.endpoints.find(chain_id=1):
        cfg.endpoints.endpoints.remove(endpoint)

    endpoint = RPCEndpoint(1, "Mainnet", "Infura", os.getenv("MAINNET_URL"), "etherscan.io")
    cfg.endpoints.endpoints.append(endpoint)

    tx_hash = "0xa5cac44128bbe2c195ed9dbc2412e8fb2e97b960a9aeb49c2ac111d35603579a"
    etherscan_link = "etherscan.io/tx/0xa5cac44128bbe2c195ed9dbc2412e8fb2e97b960a9aeb49c2ac111d35603579a"
    feed = None
    see_all_values = False

    with (
        patch("tellor_disputables.data.get_query_from_data", return_value=TellorOracleAddress()),
        patch("tellor_disputables.data.get_query_type", return_value="TellorOracleAddress"),
    ):
        new_report: NewReport = await parse_new_report_event(
            cfg=cfg, log=log, monitored_feed=feed, see_all_values=see_all_values
        )  # threshold is ignored

    cfg.endpoints.endpoints.remove(endpoint)

    assert not new_report.asset
    assert new_report.chain_id == 1
    assert not new_report.currency
    assert new_report.disputable is None
    assert new_report.link == etherscan_link
    assert new_report.query_id == update_oracle_address_query_id
    assert new_report.tx_hash == tx_hash
    assert new_report.query_type == "TellorOracleAddress"
    assert Web3.toChecksumAddress(new_report.value) == "0xD9157453E2668B2fc45b7A803D3FEF3642430cC0"
    assert "VERY IMPORTANT DATA SUBMISSION" in new_report.status_str<|MERGE_RESOLUTION|>--- conflicted
+++ resolved
@@ -96,13 +96,10 @@
 
     endpoint = RPCEndpoint(5, "Goerli", "Infura", os.getenv("NODE_URL"), "etherscan.io")
     cfg.endpoints.endpoints.append(endpoint)
-<<<<<<< HEAD
-=======
     new_report = await parse_new_report_event(cfg, log, monitored_feed)
->>>>>>> e3da2e93
 
     # NON-DISPUTABLE EVENT
-    new_report = await parse_new_report_event(cfg, 0.50, log)
+    new_report = await parse_new_report_event(cfg, log, monitored_feed)
 
     assert new_report
 
@@ -113,7 +110,7 @@
 
     # DISPUTABLE EVENT
     with patch("tellor_disputables.data.general_fetch_new_datapoint", return_value=(0.000001, time.time())):
-        new_report = await parse_new_report_event(cfg, 0.50, log)
+        new_report = await parse_new_report_event(cfg, log, monitored_feed)
 
         assert new_report.disputable
 
