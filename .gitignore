# Byte-compiled / optimized / DLL files
__pycache__/
*.py[cod]
*$py.class

# C extensions
*.so

# Distribution / packaging
.Python
build/
develop-eggs/
dist/
downloads/
eggs/
.eggs/
lib/
lib64/
parts/
sdist/
var/
wheels/
pip-wheel-metadata/
share/python-wheels/
*.egg-info/
.installed.cfg
*.egg
MANIFEST

# PyInstaller
#  Usually these files are written by a python script from a template
#  before PyInstaller builds the exe, so as to inject date/other infos into it.
*.manifest
*.spec

# Installer logs
pip-log.txt
pip-delete-this-directory.txt

# Unit test / coverage reports
htmlcov/
.tox/
.nox/
.coverage
.coverage.*
.cache
nosetests.xml
coverage.xml
*.cover
*.py,cover
.hypothesis/
.pytest_cache/

# Translations
*.mo
*.pot

# Django stuff:
*.log
local_settings.py
db.sqlite3
db.sqlite3-journal

# Flask stuff:
instance/
.webassets-cache

# Scrapy stuff:
.scrapy

# Sphinx documentation
docs/_build/

# PyBuilder
target/

# Jupyter Notebook
.ipynb_checkpoints

# IPython
profile_default/
ipython_config.py

# pyenv
.python-version

# pipenv
#   According to pypa/pipenv#598, it is recommended to include Pipfile.lock in version control.
#   However, in case of collaboration, if having platform-specific dependencies or dependencies
#   having no cross-platform support, pipenv may install dependencies that don't work, or not
#   install all needed dependencies.
#Pipfile.lock

# PEP 582; used by e.g. github.com/David-OConnor/pyflow
__pypackages__/

# Celery stuff
celerybeat-schedule
celerybeat.pid

# SageMath parsed files
*.sage.py

# Environments
.env
.venv
env/
venv/
ENV/
env.bak/
venv.bak/

# Spyder project settings
.spyderproject
.spyproject

# Rope project settings
.ropeproject

# mkdocs documentation
/site

# mypy
.mypy_cache/
.dmypy.json
dmypy.json

# Pyre type checker
.pyre/

# secrets
secrets.toml
vars.sh

# Mac specific files
.DS_Store

Pipfile
.vscode/

log.txt
table.csv
poetry.lock


<<<<<<< HEAD
# ignore Ganache/brownie files
node_modules/
package-lock.json
package.json
=======
node_modules/
>>>>>>> 18d56547
<|MERGE_RESOLUTION|>--- conflicted
+++ resolved
@@ -143,11 +143,7 @@
 poetry.lock
 
 
-<<<<<<< HEAD
 # ignore Ganache/brownie files
 node_modules/
 package-lock.json
-package.json
-=======
-node_modules/
->>>>>>> 18d56547
+package.json