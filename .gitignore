--- conflicted
+++ resolved
@@ -135,8 +135,5 @@
 # Mac specific files
 .DS_Store
 
-<<<<<<< HEAD
 Pipfile
-=======
-.vscode/
->>>>>>> 53864bbb
+.vscode/